//
//  SKTileset.swift
//  SKTiled
//
//  Created by Michael Fessenden on 3/21/16.
//  Copyright © 2016 Michael Fessenden. All rights reserved.
//
//  Reference:  http://doc.mapeditor.org/reference/tmx-map-format/

import SpriteKit


/**
 The `SKTileset` class manages an array of `SKTilesetData` objects, which hold tile data including global id and texture.
 
 Tile data is accessed via the global id ('gid'):
 
 ```swift
 let data = tileset.getTileData(56)
 let tile = SKTile(data: data)
 ```
 */
open class SKTileset: SKTiledObject {
    
    open var name: String                                        // tileset name
    open var uuid: String = UUID().uuidString                    // unique id
    open var filename: String! = nil                             // source filename (external tileset)
    open var tilemap: SKTilemap!
    open var tileSize: CGSize                                    // tile size

    open var columns: Int = 0                                    // number of columns
    open var tilecount: Int = 0                                  // tile count
    open var firstGID: Int = 1                                   // first GID
        
    // image spacing
    open var spacing: Int = 0                                    // spacing between tiles
    open var margin: Int = 0                                     // border margin
    
    open var properties: [String: String] = [:]
    open var tileOffset = CGPoint.zero                           // draw offset for drawing tiles
    
    // texture
    open var source: String!                                     // texture (if created from source)
    open var atlas: SKTextureAtlas!                              // texture atlas
    
    // tile data
    private var tileData: Set<SKTilesetData> = []                // tile data attributes
    open var dataCount: Int { return tileData.count }
    
    // tileset properties
    open var isImageCollection: Bool = false                     // image collection tileset
    open var isExternalTileset: Bool { return filename != nil }  // tileset is an external file
    open var transparentColor: SKColor = SKColor.clear           // sprite transparency color
    
    /// Returns the last GID in the tileset
    open var lastGID: Int {
        var gid = firstGID
        for data in tileData {
            if data.id > gid {
                gid = data.id
            }
        }
        return gid
    }
    
    /**
     Initialize with basic properties.
     
     - parameter name:     `String` tileset name.
     - parameter size:     `CGSize` tile size.
     - parameter firstgid: `Int` first gid value.
     - parameter columns:  `Int` number of columns.
     - parameter offset:   `CGPoint` tileset offset value.
     - returns: `SKTileset` tileset object.
     */
    public init(name: String, tileSize size: CGSize, firstgid: Int=1, columns: Int=0, offset: CGPoint=CGPoint.zero) {
        self.name = name
        self.tileSize = size
        self.firstGID = firstgid
        self.columns = columns
        self.tileOffset = offset
    }
    
    /**
     Initialize from an external tileset. (only source and first gid are given).
     
     - parameter source:   `String` source file name.
     - parameter firstgid: `Int` first gid value.
     - parameter tilemap:  `SKTilemap` parent tile map node.
     - returns: `SKTileset` tile set.
     */
    public init(source: String, firstgid: Int, tilemap: SKTilemap, offset: CGPoint=CGPoint.zero) {
        let filepath = source.components(separatedBy: "/").last!
        self.filename = filepath
        
        self.firstGID = firstgid
        self.tilemap = tilemap
        self.tileOffset = offset
        
        // setting these here, even though it may different later
        self.name = filepath.components(separatedBy: ".")[0]
        self.tileSize = tilemap.tileSize
    }
    
    /**
     Initialize with attributes directly from TMX file.
     
     - parameter attributes: `[String: String]` attributes dictionary.
     - parameter offset:     `CGPoint` offset in x/y.
     */
    public init?(attributes: [String: String], offset: CGPoint=CGPoint.zero){
        // name, width and height are required
        guard let layerName = attributes["name"] else { return nil }
        guard let firstgid = attributes["firstgid"] else { return nil }
        guard let width = attributes["tilewidth"] else { return nil }
        guard let height = attributes["tileheight"] else { return nil }
        guard let columns = attributes["columns"] else { return nil }
        
        if let tileCount = attributes["tilecount"] {
            self.tilecount = Int(tileCount)!
        }
        
        // optionals
        if let spacing = attributes["spacing"] {
            self.spacing = Int(spacing)!
        }
        
        if let margins = attributes["margin"] {
            self.margin = Int(margins)!
        }
        
        self.name = layerName
        self.firstGID = Int(firstgid)!
        self.tileSize = CGSize(width: Int(width)!, height: Int(height)!)
        self.columns = Int(columns)!
        self.tileOffset = offset
    }
    
    // MARK: - Textures
    
    /**
     Add tile data from a sprite sheet image.
     
     - parameter source:  `String` image named referenced in the tileset.
     - parameter replace: `Bool` replace the current texture.
     */
    internal func addTextures(fromSpriteSheet source: String, replace: Bool = false) {
        // images are stored in separate directories in the project will render incorrectly unless we use just the filename
        let sourceFilename = source.components(separatedBy: "/").last!
        let timer = Date()
        
        guard (self.source != sourceFilename) else {
            print("[SKTileset]: Warning: source texture is already \"\(sourceFilename)\"")
            return
        }
        
        self.source = sourceFilename
        
        let sourceTexture = SKTexture(imageNamed: self.source!)
        let textureSize = sourceTexture.size()
        
        sourceTexture.filteringMode = .nearest
        
        let actionName: String = (replace == false) ? "adding" : "replacing"
        print("[SKTileset]: \(actionName) sprite sheet source: \"\(self.source!)\": (\(Int(textureSize.width)) x \(Int(textureSize.height)))")
        
        let textureWidth = Int(sourceTexture.size().width)
        let textureHeight = Int(sourceTexture.size().height)
        
        // calculate the number of tiles in the texture
        let marginReal = margin * 2
        let rowTileCount = (textureHeight - marginReal + spacing) / (Int(tileSize.height) + spacing)  // number of tiles (height)
        let colTileCount = (textureWidth - marginReal + spacing) / (Int(tileSize.width) + spacing)    // number of tiles (width)
        
        let totalTileCount = colTileCount * rowTileCount
        
        let rowHeight = Int(tileSize.height) * rowTileCount     // row height (minus spacing)
        let rowSpacing = spacing * (rowTileCount - 1)           // actual row spacing
        
        // initial x/y coordinates
        var x = margin
        // invert the y-coord
        var y = margin + rowHeight + rowSpacing - Int(tileSize.height)
        
        var tilesAdded: Int = 0
        for gid in firstGID..<(firstGID + totalTileCount) {            
            let rectStartX = CGFloat(x) / CGFloat(textureWidth)
            let rectStartY = CGFloat(y) / CGFloat(textureHeight)
            
            let rectWidth = tileSize.width / CGFloat(textureWidth)
            let rectHeight = tileSize.height / CGFloat(textureHeight)
            
            // create texture rectangle
            let tileRect = CGRect(x: rectStartX, y: rectStartY, width: rectWidth, height: rectHeight)
            let tileTexture = SKTexture(rect: tileRect, in: sourceTexture)
            
            // add the tile data properties
            if replace == false {
                let _ = addTilesetTile(gid, texture: tileTexture)
            } else {
                setDataTexture(gid, texture: tileTexture)
            }
            
            x += Int(tileSize.width) + spacing
            if x >= textureWidth {
                x = margin
                y -= Int(tileSize.height) + spacing
            }
            
            tilesAdded += 1
        }
        
        // time results
<<<<<<< HEAD
        if replace == false {
            let timeInterval = Date().timeIntervalSince(timer)
            let timeStamp = String(format: "%.\(String(3))f", timeInterval)
            print("[SKTileset]: tileset \"\(name)\" built in: \(timeStamp)s")
        }
=======
        let timeInterval = Date().timeIntervalSince(timer)
        let timeStamp = String(format: "%.\(String(3))f", timeInterval)
        print("[SKTileset]: tileset \"\(name)\" built in: \(timeStamp)s (\(tilesAdded) tiles)")
>>>>>>> 441bb4d3
    }
    
    
    // MARK: - Tile Data
    
    /**
     Add tileset data attributes.
     
     - parameter tileID:  `Int` tile ID.
     - parameter texture: `SKTexture` texture for tile at the given id.
     - returns: `SKTilesetData?` tileset data (or nil if the data exists).
     */
    open func addTilesetTile(_ tileID: Int, texture: SKTexture) -> SKTilesetData? {
        guard !(self.tileData.contains( where: { $0.hashValue == tileID.hashValue } )) else {
            print("[SKTileset]: tile data exists at id: \(tileID)")
            return nil
        }
        
        let data = SKTilesetData(id: tileID, texture: texture, tileSet: self)
        self.tileData.insert(data)
        data.parseProperties(completion: nil)
        return data
    }
    
    /**
     Add tileset data from an image source (tileset is a collections tileset).
     
     - parameter tileID: `Int` tile ID.
     - parameter source: `String` source image name.
     - returns: `SKTilesetData?` tileset data (or nil if the data exists).
     */
    open func addTilesetTile(_ tileID: Int, source: String) -> SKTilesetData? {
        guard !(self.tileData.contains( where: { $0.hashValue == tileID.hashValue } )) else {
            print("[SKTileset]: tile data exists at id: \(tileID)")
            return nil
        }
        // bundled images shouldn't have file paths
        //let imageName = source.componentsSeparatedByString("/").last!
        
        isImageCollection = true
        let texture = SKTexture(imageNamed: source)
        
        texture.filteringMode = .nearest
        let data = SKTilesetData(id: tileID, texture: texture, tileSet: self)
        
        // add the image name to the source attribute
        data.source = source
        self.tileData.insert(data)
        data.parseProperties(completion: nil)
        return data
    }
    
    /**
     Set tileset texture.
     
     - parameter tileID:  `Int` tile ID.
     - parameter texture: `SKTexture` texture for tile at the given id.
     */
    open func setDataTexture(_ tileID: Int, texture: SKTexture) {
        guard let data = getTileData(tileID) else {
            print("[SKTileset]: tile data not found for id: \(tileID)")
            return
        }
        data.texture = texture
    }
    
    /**
     Returns tile data for the given tile ID.
     
     ** Tiled ID == GID + 1
     
     - parameter byID: `Int` tile GID
     - returns: `SKTilesetData?` tile data object.
     */
    open func getTileData(_ gid: Int) -> SKTilesetData? {
        let id = getTileRealID(id: gid)
        if let index = tileData.index( where: { $0.id == id } ) {
            return tileData[index]
        }
        return nil
    }
    
    /**
     Returns tile data with the given property.
     
     - parameter withProperty: `String` property name.
     - returns: `[SKTilesetData]` array of tile data.
     */
    open func getTileData(withProperty property: String) -> [SKTilesetData] {
        return tileData.filter { $0.properties[property] != nil }
    }
    
    /**
     Returns tile data with the given property.
     
     - parameter property: `String` property name.
     - parameter value:    `AnyObject` value
     - returns: `[SKTilesetData]` array of tile data.
     */
    open func getTileData(_ property: String, _ value: AnyObject) -> [SKTilesetData] {
        var result: [SKTilesetData] = []
        let tiledata = getTileData(withProperty: property)
        for data in tiledata {
            if data.stringForKey(property)! == value as! String {
                result.append(data)
            }
        }
        return result
    }
    
    /**
     Convert a global ID to the tileset's local ID (or -1 if invalid).
     
     - parameter id: `Int` global id.
     - returns: `Int` local tile ID.
     */
    open func getLocalID(forGlobalID id: Int) -> Int {
        return (id - firstGID) > 0 ? (id - firstGID) : -1
    }
    
    
    /**
     Check for tile ID flip flags.
     
     - parameter id: `Int` tile ID.
     - returns: `Int` translated ID.
     */
    internal func getTileRealID(id: Int) -> Int {
        let uid: UInt32 = UInt32(id)
        // masks for tile flipping
        let flippedDiagonalFlag: UInt32   = 0x20000000
        let flippedVerticalFlag: UInt32   = 0x40000000
        let flippedHorizontalFlag: UInt32 = 0x80000000
        
        let flippedAll = (flippedHorizontalFlag | flippedVerticalFlag | flippedDiagonalFlag)
        let flippedMask = ~(flippedAll)
        
        // get the actual gid from the mask
        let gid = uid & flippedMask
        return Int(gid)
    }
    
    /**
     Print out tileset data values.
     */
    internal func debugTileset(){
        print("# Tileset: \"\(name)\":")
        for data in tileData.sorted(by: {$0.id < $1.id}) {
            if data.hasProperties {
                print(data.description)
            }
        }
    }
}


public func ==(lhs: SKTileset, rhs: SKTileset) -> Bool{
    return (lhs.hashValue == rhs.hashValue)
}


extension SKTileset: Hashable {
    public var hashValue: Int { return name.hashValue }
}


extension SKTileset: CustomStringConvertible, CustomDebugStringConvertible {
    public var description: String {
        return "Tile Set: \"\(name)\" @ \(tileSize), firstgid: \(firstGID), \(dataCount) tiles"
    }
    
    public var debugDescription: String { return description }
}<|MERGE_RESOLUTION|>--- conflicted
+++ resolved
@@ -139,7 +139,7 @@
     // MARK: - Textures
     
     /**
-     Add tile data from a sprite sheet image.
+     Add tile texture data from a sprite sheet image.
      
      - parameter source:  `String` image named referenced in the tileset.
      - parameter replace: `Bool` replace the current texture.
@@ -148,12 +148,6 @@
         // images are stored in separate directories in the project will render incorrectly unless we use just the filename
         let sourceFilename = source.components(separatedBy: "/").last!
         let timer = Date()
-        
-        guard (self.source != sourceFilename) else {
-            print("[SKTileset]: Warning: source texture is already \"\(sourceFilename)\"")
-            return
-        }
-        
         self.source = sourceFilename
         
         let sourceTexture = SKTexture(imageNamed: self.source!)
@@ -194,7 +188,7 @@
             let tileRect = CGRect(x: rectStartX, y: rectStartY, width: rectWidth, height: rectHeight)
             let tileTexture = SKTexture(rect: tileRect, in: sourceTexture)
             
-            // add the tile data properties
+            // add the tile data properties, or replace the texture
             if replace == false {
                 let _ = addTilesetTile(gid, texture: tileTexture)
             } else {
@@ -211,19 +205,12 @@
         }
         
         // time results
-<<<<<<< HEAD
         if replace == false {
             let timeInterval = Date().timeIntervalSince(timer)
             let timeStamp = String(format: "%.\(String(3))f", timeInterval)
-            print("[SKTileset]: tileset \"\(name)\" built in: \(timeStamp)s")
-        }
-=======
-        let timeInterval = Date().timeIntervalSince(timer)
-        let timeStamp = String(format: "%.\(String(3))f", timeInterval)
-        print("[SKTileset]: tileset \"\(name)\" built in: \(timeStamp)s (\(tilesAdded) tiles)")
->>>>>>> 441bb4d3
-    }
-    
+            print("[SKTileset]: tileset \"\(name)\" built in: \(timeStamp)s (\(tilesAdded) tiles)")
+        }
+    }
     
     // MARK: - Tile Data
     
@@ -275,7 +262,7 @@
     }
     
     /**
-     Set tileset texture.
+     Set(replace) the texture for a given tile gid.
      
      - parameter tileID:  `Int` tile ID.
      - parameter texture: `SKTexture` texture for tile at the given id.
