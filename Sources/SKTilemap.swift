//
//  SKTilemap.swift
//  SKTiled
//
//  Created by Michael Fessenden on 3/21/16.
//  Copyright © 2016 Michael Fessenden. All rights reserved.
//

import SpriteKit


internal enum TiledColors: String {
    case white  =  "#f7f5ef"
    case grey   =  "#969696"
    case red    =  "#990000"
    case blue   =  "#86b9e3"
    case green  =  "#33cc33"
    case orange =  "#ff9933"
    case debug  =  "#999999"
    
    public var color: SKColor {
        return SKColor(hexString: self.rawValue)
    }
}


/**
 Describes the map's tile orientation (shape).

 - `orthogonal`:   map is orthogonal type.

    ![Orthogonal Map](../../Images/orthogonal_mapping.png "Orthogonal Map")
 
 - `isometric`:    map is isometric type.
 
    ![Isometric Map](../../Images/isometric_mapping.png "Isometric Map")
 
 - `hexagonal`:    map is hexagonal type.
 
    ![Hexagonal Map](../../Images/hexagonal_mapping.png "Hexagonal Map")
 
 - `staggered`:    map is isometric staggered type.

    ![Staggered Map](../../Images/staggered_mapping.png "Staggered Isometric Map")
 */
public enum TilemapOrientation: String {
    case orthogonal   = "orthogonal"
    case isometric    = "isometric"
    case hexagonal    = "hexagonal"
    case staggered    = "staggered"
}


internal enum RenderOrder: String {
    case rightDown  = "right-down"
    case rightUp    = "right-up"
    case leftDown   = "left-down"
    case leftUp     = "left-up"
}


/**
 Tile offset hint for coordinate conversion.
 
 ```
    center:        returns the center of the tile.
    top:           returns the top of the tile.
    topLeft:       returns the top left of the tile.
    topRight:      returns the top left of the tile.
    bottom:        returns the bottom of the tile.
    bottomLeft:    returns the bottom left of the tile.
    bottomRight:   returns the bottom right of the tile.
    left:          returns the left side of the tile.
    right:         returns the right side of the tile.
 ```
 */
public enum TileOffset: Int {
    case center
    case top
    case topLeft
    case topRight
    case bottom
    case bottomLeft
    case bottomRight
    case left
    case right
}


/**
 Tilemap data encoding.
 */
internal enum TilemapEncoding: String {
    case base64  = "base64"
    case csv     = "csv"
    case xml     = "xml"
}


/**
 Alignment hint used to position the layers within the `SKTilemap` node.

 - `bottomLeft`:   node bottom left rests at parent zeropoint (0)
 - `center`:       node center rests at parent zeropoint (0.5)
 - `topRight`:     node top right rests at parent zeropoint. (1)
 */
internal enum LayerPosition {
    case bottomLeft
    case center
    case topRight
}

/**
 Hexagonal stagger axis.
 
 - `x`: axis is along the x-coordinate.
 - `y`: axis is along the y-coordinate.
 */
internal enum StaggerAxis: String {
    case x  = "x"
    case y  = "y"
}


/**
 Hexagonal stagger index.
 
 - `even`: stagger evens.
 - `odd`:  stagger odds.
 */
internal enum StaggerIndex: String {
    case odd   
    case even
}


//  Common tile size aliases
internal let TileSizeZero  = CGSize(width: 0, height: 0)
internal let TileSize8x8   = CGSize(width: 8, height: 8)
internal let TileSize16x16 = CGSize(width: 16, height: 16)
internal let TileSize32x32 = CGSize(width: 32, height: 32)


/**
 The `SKTilemapDelegate` protocol is used to implement a delegate that allows your application to interact with a tile map as it is being created.
 
 ### **Symbols**
 
 - `didBeginParsing(_ tilemap: SKTilemap)`
    - called when the tilemap is initialized.
 - `didAddTileset(_ tileset: SKTileset)`
    - called when a tileset is added to the map.
 - `didAddLayer(_ layer: TiledLayerObject)`
    - called when a layer is added to the map.
 - `didReadMap(_ tilemap: SKTilemap)`
    - called when the map is finished parsing (before rendering).
 - `didRenderMap(_ tilemap: SKTilemap)`
    - called when the map is finished rendering.
*/
public protocol SKTilemapDelegate: class {
    /// Called when the tilemap is instantiated.
    func didBeginParsing(_ tilemap: SKTilemap)
    /// Called when a tileset has been added.
    func didAddTileset(_ tileset: SKTileset)
    /// Called when a layer has been added.
    func didAddLayer(_ layer: TiledLayerObject)
    /// Called before layers are rendered.
    func didReadMap(_ tilemap: SKTilemap)
    /// Called when layers are rendered. Perform post-processing here.
    func didRenderMap(_ tilemap: SKTilemap)
}


/**
 The `SKTilemap` class represents a container which manages layers, tiles (sprites), vector objects & images.
 
 - size:         tile map size in tiles.
 - tileSize:     tile map tile size in pixels.
 - sizeInPoints: tile map size in points.
 
 Tile data is stored in `SKTileset` tile sets.
 */
open class SKTilemap: SKCropNode, SKTiledObject {
    
    open var filename: String!                                    // tilemap filename
    open var uuid: String = UUID().uuidString                     // unique id
    open var size: CGSize                                         // map size (in tiles)
    open var tileSize: CGSize                                     // tile size (in pixels)
    open var orientation: TilemapOrientation                      // map orientation
    internal var renderOrder: RenderOrder = .rightDown            // render order
    
    // hexagonal
    open var hexsidelength: Int = 0                               // hexagonal side length
    internal var staggeraxis: StaggerAxis = .y                    // stagger axis
    internal var staggerindex: StaggerIndex = .odd                // stagger index.
    
    // camera overrides
    open var worldScale: CGFloat = 1.0                            // initial world scale
    open var allowZoom: Bool = true                               // allow camera zoom
    open var allowMovement: Bool = true                           // allow camera movement
    open var minZoom: CGFloat = 0.2
    open var maxZoom: CGFloat = 5.0
    
    // current tile sets
    open var tilesets: Set<SKTileset> = []                        // tilesets
    
    // current layers
    private var layers: Set<TiledLayerObject> = []                // tile map layers
    open var layerCount: Int { return self.layers.count }         // layer count attribute
    open var properties: [String: String] = [:]                   // custom properties
    open var zDeltaForLayers: CGFloat = 50                        // z-position range for layers
    
    /// ignore Tiled background color
    open var ignoreBackground: Bool = false
    open private(set) var isRendered: Bool = false
    
    // dispatch queues & groups
    internal let renderQueue = DispatchQueue(label: "com.sktiled.renderqueue", qos: .userInteractive)  // serial queue
    internal let renderGroup = DispatchGroup()
    
    open var overlayColor: SKColor = SKColor(hexString: "#40000000")
    
    /// Optional background color (read from the Tiled file)
    open var backgroundColor: SKColor? = nil {
        didSet {
            self.backgroundSprite.color = (backgroundColor != nil) ? backgroundColor! : SKColor.clear
            self.backgroundSprite.colorBlendFactor = (backgroundColor != nil) ? 1.0 : 0
        }
    }
    
    /// Crop the tilemap at the map edges.
    open var cropAtBoundary: Bool = false {
        didSet {
            if let currentMask = maskNode { currentMask.removeFromParent() }
            maskNode = (cropAtBoundary == true) ? SKSpriteNode(color: SKColor.black, size: self.renderSize) : nil
        }
    }

    /// Crop the tilemap at the map edges.
    open var cropAtBoundary: Bool = false {
        didSet {
            if let currentMask = maskNode { currentMask.removeFromParent() }
            maskNode = (cropAtBoundary == true) ? SKSpriteNode(color: SKColor.black, size: self.renderSize) : nil
        }
    }

    /** 
    The tile map default base layer, used for displaying the current grid, getting coordinates, etc.
    */
    lazy open var baseLayer: SKTileLayer = {
        let layer = SKTileLayer(layerName: "Base", tilemap: self)
        self.addLayer(layer, base: true)
        layer.didFinishRendering()
        return layer
    }()
    
    /**
     Sprite background (if different than scene).
     */
    lazy var backgroundSprite: SKSpriteNode = {
        let background = SKSpriteNode(color: self.backgroundColor ?? SKColor.clear, size: self.sizeInPoints)
        self.addChild(background)
        return background
    }()
    
    // debugging
    open var debugMode: Bool = false
    open var color: SKColor = SKColor.clear                            // used for pausing
    open var gridColor: SKColor = SKColor.black                        // color used to visualize the tile grid
    open var frameColor: SKColor = SKColor.black                       // bounding box color
    open var highlightColor: SKColor = SKColor.green                   // color used to highlight tiles
    open var autoResize: Bool = false                                  // auto-size the map when resized
    
    // dynamics
    open var gravity: CGVector = CGVector.zero
    
    /// Weak reference to `SKTilemapDelegate` delegate.
    weak open var delegate: SKTilemapDelegate?
    
    /// Size of the map in points.
    open var sizeInPoints: CGSize {
        switch orientation {
        case .orthogonal:
            return CGSize(width: size.width * tileSize.width, height: size.height * tileSize.height)
        case .isometric:
            let side = width + height
            return CGSize(width: side * tileWidthHalf,  height: side * tileHeightHalf)
        case .hexagonal, .staggered:
            var result = CGSize.zero
            if staggerX == true {
                result = CGSize(width: width * columnWidth + sideOffsetX,
                                height: height * (tileHeight + sideLengthY))
                
                if width > 1 { result.height += rowHeight }
            } else {
                result = CGSize(width: width * (tileWidth + sideLengthX),
                                height: height * rowHeight + sideOffsetY)
                
                if height > 1 { result.width += columnWidth }
            }
            return result
        }
    }
    
    /// Rendered size of the map.
    open var renderSize: CGSize {
<<<<<<< HEAD
        return CGSize(width: sizeInPoints.width * xScale, height: sizeInPoints.height * yScale)
=======
        // tilesets with larger tile sizes extend render size.
        //var heightPadded = tilesets.map { ($0.tileSize.height + ($0.tileOffset.y) * -1) }.max() ?? 0
        var heightPadded = tilesets.map { $0.tileSize.height + $0.tileOffset.y }.max() ?? 0
        heightPadded = heightPadded - tileSize.height
        let scaledSize = CGSize(width: sizeInPoints.width * xScale, height: sizeInPoints.height * yScale)
        return CGSize(width: scaledSize.width, height: scaledSize.height + heightPadded)
>>>>>>> d5ff8941
    }
    
    // used to align the layers within the tile map
    internal var layerAlignment: LayerPosition = .center {
        didSet {
            layers.forEach { self.positionLayer($0) }
        }
    }
    
    /// Returns the last GID for all of the tilesets.
    open var lastGID: Int {
        return tilesets.count > 0 ? tilesets.map {$0.lastGID}.max()! : 0
    }    
    
    /// Returns the last index for all tilesets.
    open var lastIndex: Int {
        return layers.count > 0 ? layers.map {$0.index}.max()! : 0
    }
    
    /// Returns the last (highest) z-position in the map.
    open var lastZPosition: CGFloat {
        return layers.count > 0 ? layers.map {$0.zPosition}.max()! : 0
    }
    
    /// Tile overlap amount. 1 is typically a good value.
    open var tileOverlap: CGFloat = 0.5 {
        didSet {
            guard oldValue != tileOverlap else { return }
            for tileLayer in tileLayers {
                tileLayer.setTileOverlap(tileOverlap)
            }
        }
    }
    
    /// Global property to show/hide all `SKTileObject` objects.
    open var showObjects: Bool = false {
        didSet {
            guard oldValue != showObjects else { return }
            for objectGroup in objectGroups {
                // show any hidden object layers
                objectGroup.visible = (showObjects == true) ? true : objectGroup.visible
                objectGroup.showObjects = showObjects
            }
        }
    }
    
    /// Convenience property to return all tile layers.
    open var tileLayers: [SKTileLayer] {
        return layers.sorted(by: {$0.index < $1.index}).filter({$0 as? SKTileLayer != nil}) as! [SKTileLayer]
    }
    
    /// Convenience property to return all object groups.
    open var objectGroups: [SKObjectGroup] {
        return layers.sorted(by: {$0.index < $1.index}).filter({$0 as? SKObjectGroup != nil}) as! [SKObjectGroup]
    }
    
    /// Convenience property to return all image layers.
    open var imageLayers: [SKImageLayer] {
        return layers.sorted(by: {$0.index < $1.index}).filter({$0 as? SKImageLayer != nil}) as! [SKImageLayer]
    }
    
    /// Global antialiasing of lines
    open var antialiasLines: Bool = false {
        didSet {
            layers.forEach { $0.antialiased = antialiasLines }
        }
    }
    
    /// Global tile count
    open var tileCount: Int {
        return tileLayers.reduce(0) { (result: Int, layer: SKTileLayer) in
            return result + layer.tileCount
        }
    }
    
    /// Pauses the node, and colors all of its children darker.
    override open var isPaused: Bool {
        willSet (pauseValue) {
            // make sure the map is finished rendering
            self.renderQueue.sync {}
        }
    }
    
    // MARK: - Loading
    
    /**
     Load a Tiled tmx file and return a new `SKTilemap` object. Returns nil if there is a problem reading the file
     
     - parameter filename:    `String` Tiled file name.
     - parameter delegate:    `SKTilemapDelegate?` optional tilemap delegate instance.
     - parameter withTilesets `[SKTileset]?` optional tilesets.
     - returns: `SKTilemap?` tilemap object (if file read succeeds).
     */
    open class func load(fromFile filename: String,
                         delegate: SKTilemapDelegate? = nil,
                         withTilesets: [SKTileset]? = nil) -> SKTilemap? {
        if let tilemap = SKTilemapParser().load(fromFile: filename, delegate: delegate, withTilesets: withTilesets) {
            return tilemap
        }
        return nil
    }
    
    // MARK: - Init
    /**
     Initialize with dictionary attributes from xml parser.
     
     - parameter attributes: `Dictionary` attributes dictionary.     
     - returns: `SKTileMapNode?`
     */
    public init?(attributes: [String: String]) {
        guard let width = attributes["width"] else { return nil }
        guard let height = attributes["height"] else { return nil }
        guard let tilewidth = attributes["tilewidth"] else { return nil }
        guard let tileheight = attributes["tileheight"] else { return nil }
        guard let orient = attributes["orientation"] else { return nil }
        
        // initialize tile size & map size
        tileSize = CGSize(width: CGFloat(Int(tilewidth)!), height: CGFloat(Int(tileheight)!))
        size = CGSize(width: CGFloat(Int(width)!), height: CGFloat(Int(height)!))
        
        // tile orientation
        guard let tileOrientation: TilemapOrientation = TilemapOrientation(rawValue: orient) else {
            fatalError("orientation \"\(orient)\" not supported.")
        }
        
        self.orientation = tileOrientation
        
        // render order
        if let rendorder = attributes["renderorder"] {
            guard let renderorder: RenderOrder = RenderOrder(rawValue: rendorder) else {
                fatalError("orientation \"\(rendorder)\" not supported.")
            }
            self.renderOrder = renderorder
        }
        
        // hex side
        if let hexside = attributes["hexsidelength"] {
            self.hexsidelength = Int(hexside)!
        }
        
        // hex stagger axis
        if let hexStagger = attributes["staggeraxis"] {
            guard let staggerAxis: StaggerAxis = StaggerAxis(rawValue: hexStagger) else {
                fatalError("stagger axis \"\(hexStagger)\" not supported.")
            }
            self.staggeraxis = staggerAxis
        }
        
        // hex stagger index
        if let hexIndex = attributes["staggerindex"] {
            guard let hexindex: StaggerIndex = StaggerIndex(rawValue: hexIndex) else {
                fatalError("stagger index \"\(hexIndex)\" not supported.")
            }
            self.staggerindex = hexindex
        }
        
        // global antialiasing
        antialiasLines = tileSize.width > 16 ? true : false
        super.init()
        
        // background color
        if let backgroundHexColor = attributes["backgroundcolor"] {
            if (ignoreBackground == false){
                backgroundColor = SKColor(hexString: backgroundHexColor)
                
                if let backgroundCGColor = backgroundColor?.withAlphaComponent(0.6) {
                    overlayColor = backgroundCGColor
                }
            }
        }
    }
    
    /**
     Initialize with map size/tile size
     
     - parameter sizeX:     `Int` map width in tiles.
     - parameter sizeY:     `Int` map height in tiles.
     - parameter tileSizeX: `Int` tile width in pixels.
     - parameter tileSizeY: `Int` tile height in pixels.
     - returns: `SKTilemap`
     */
    public init(_ sizeX: Int, _ sizeY: Int,
                _ tileSizeX: Int, _ tileSizeY: Int,
                  orientation: TilemapOrientation = .orthogonal) {
        self.size = CGSize(width: CGFloat(sizeX), height: CGFloat(sizeY))
        self.tileSize = CGSize(width: CGFloat(tileSizeX), height: CGFloat(tileSizeY))
        self.orientation = orientation
        self.antialiasLines = tileSize.width > 16 ? true : false
        super.init()
    }
    
    required public init?(coder aDecoder: NSCoder) {
        fatalError("init(coder:) has not been implemented")
    }
    
    // MARK: - Tilesets
    
    /**
     Add a tileset to tileset set.
     
     - parameter tileset: `SKTileset` tileset object.
     */
    open func addTileset(_ tileset: SKTileset) {
        tilesets.insert(tileset)
        tileset.tilemap = self
        tileset.parseProperties(completion: nil)
    }
    
    /**
     Remove a tileset from the tilesets.
     
     - parameter tileset: `SKTileset` removed tileset.
     */
    open func removeTileset(_ tileset: SKTileset) -> SKTileset? {
        return tilesets.remove(tileset)
    }
    
    /**
     Returns a named tileset from the tilesets set.
     
     - parameter name: `String` tileset to return.
     - returns: `SKTileset?` tileset object.
     */
    open func getTileset(named name: String) -> SKTileset? {
        if let index = tilesets.index( where: { $0.name == name } ) {
            let tileset = tilesets[index]
            return tileset
        }
        return nil
    }

    /**
     Returns an external tileset with a given filename.

     - parameter filename: `String` tileset source file.
     - returns: `SKTileset?`
     */
    open func getTileset(fileNamed filename: String) -> SKTileset? {
        if let index = tilesets.index( where: { $0.filename == filename } ) {
            let tileset = tilesets[index]
            return tileset
        }
        return nil
    }
    
    // MARK: Coordinates
    /**
     Returns a point for a given coordinate in the layer.
     
     - parameter coord: `CGPoint` tile coordinate.
     - returns: `CGPoint` point in layer.
     */
    open func pointForCoordinate(coord: CGPoint, offsetX: CGFloat=0, offsetY: CGFloat=0) -> CGPoint {
        return baseLayer.pointForCoordinate(coord: coord, offsetX: offsetX, offsetY: offsetY)
    }
    
    /**
     Returns a tile coordinate for a given point in the layer.
     
     - parameter point: `CGPoint` point in layer.
     - returns: `CGPoint` tile coordinate.
     */
    open func coordinateForPoint(_ point: CGPoint) -> CGPoint {
        return baseLayer.coordinateForPoint(point)
    }
    
    // MARK: - Layers
    /**
     Returns all layers, sorted by index (first is lowest, last is highest).
     
     - returns: `[TiledLayerObject]` array of layers.
     */
    open func allLayers() -> [TiledLayerObject] {
        return layers.sorted(by: {$0.index < $1.index})
    }
    
    /**
     Returns an array of layer names.
     
     - returns: `[String]` layer names.
     */
    open func layerNames() -> [String] {
        return layers.flatMap { $0.name }
    }
    
    /**
     Add a layer to the layers set. Automatically sets zPosition based on the zDeltaForLayers attributes.
     
     - parameter layer:  `TiledLayerObject` layer object.
     - parameter base:   `Bool` layer represents default layer.
     */
    open func addLayer(_ layer: TiledLayerObject, base: Bool=false) {
        // set the layer index
        layer.index = layers.count > 0 ? lastIndex + 1 : 0
        
        // setup the layer
        layer.opacity = 0
        
        // don't add the default layer
        if base == false { layers.insert(layer) }
        
        // add the layer as a child
        addChild(layer)
        
        // align the layer to the anchorpoint
        positionLayer(layer)
        layer.zPosition = zDeltaForLayers * CGFloat(layer.index)
        
        // override debugging colors
        layer.gridColor = self.gridColor
        layer.frameColor = self.frameColor
        layer.highlightColor = self.highlightColor
    }
    
    /**
     Remove a layer from the current layers set.
     
     - parameter layer: `TiledLayerObject` layer object.
     - returns: `TiledLayerObject?` removed layer.
     */
    open func removeLayer(_ layer: TiledLayerObject) -> TiledLayerObject? {
        return layers.remove(layer)
    }
    
    /**
     Create and add a new tile layer.
     
     - parameter named: `String` layer name.
     - returns: `SKTileLayer` new layer.
     */
    open func addNewTileLayer(_ named: String) -> SKTileLayer {
        let layer = SKTileLayer(layerName: named, tilemap: self)
        addLayer(layer)
        return layer
    }
    
    /**
     Returns a named tile layer from the layers set.
     
     - parameter name: `String` tile layer name.
     - returns: `TiledLayerObject?` layer object.
     */
    open func getLayer(named layerName: String) -> TiledLayerObject? {
        if let index = layers.index( where: { $0.name == layerName } ) {
            let layer = layers[index]
            return layer
        }
        return nil
    }
    
    /**
     Returns a layer matching the given UUID.
     
     - parameter uuid: `String` tile layer UUID.
     - returns: `TiledLayerObject?` layer object.
     */
    open func getLayer(withID uuid: String) -> TiledLayerObject? {
        if let index = layers.index( where: { $0.uuid == uuid } ) {
            let layer = layers[index]
            return layer
        }
        return nil
    }
    
    /**
     Returns a layer given the index (0 being the lowest).
     
     - parameter index: `Int` layer index.
     - returns: `TiledLayerObject?` layer object.
     */
    open func getLayer(atIndex index: Int) -> TiledLayerObject? {
        if let index = layers.index( where: { $0.index == index } ) {
            let layer = layers[index]
            return layer
        }
        return nil
    }
    
    /**
     Isolate a named layer (hides other layers). Pass `nil`
     to show all layers.
     
     - parameter named: `String` layer name.
     */
    open func isolateLayer(_ named: String? = nil) {
        guard named != nil else {
            layers.forEach {$0.visible = true}
            return
        }
        
        layers.forEach {
            let isHidden: Bool = $0.name == named ? true : false
            $0.visible = isHidden
        }
    }
    
    /**
     Returns a named tile layer if it exists, otherwise, nil.
     
     - parameter named: `String` tile layer name.
     - returns: `SKTileLayer?`
     */
    open func tileLayer(named name: String) -> SKTileLayer? {
        if let layerIndex = tileLayers.index( where: { $0.name == name } ) {
            let layer = tileLayers[layerIndex]
            return layer
        }
        return nil
    }
    
    /**
     Returns a tile layer at the given index, otherwise, nil.
     
     - parameter atIndex: `Int` layer index.
     - returns: `SKTileLayer?`
     */
    open func tileLayer(atIndex index: Int) -> SKTileLayer? {
        if let layerIndex = tileLayers.index( where: { $0.index == index } ) {
            let layer = tileLayers[layerIndex]
            return layer
        }
        return nil
    }
    
    /**
     Returns a named object group if it exists, otherwise, nil.
     
     - parameter named: `String` tile layer name.
     - returns: `SKObjectGroup?`
     */
    open func objectGroup(named name: String) -> SKObjectGroup? {
        if let layerIndex = objectGroups.index( where: { $0.name == name } ) {
            let layer = objectGroups[layerIndex]
            return layer
        }
        return nil
    }
    
    /**
     Returns an object group at the given index, otherwise, nil.
     
     - parameter atIndex: `Int` layer index.
     - returns: `SKObjectGroup?`
     */
    open func objectGroup(atIndex index: Int) -> SKObjectGroup? {
        if let layerIndex = objectGroups.index( where: { $0.index == index } ) {
            let layer = objectGroups[layerIndex]
            return layer
        }
        return nil
    }

    /**
     Returns the index of a named layer.
     
     - parameter named: `String` layer name.
     - returns: `Int` layer index.
     */
    open func indexOf(layedNamed named: String) -> Int {
        if let layer = getLayer(named: named) {
            return layer.index
        }
        return 0
    }
    
    /**
     Position child layers in relation to the anchorpoint.
     
     - parameter layer: `TiledLayerObject` layer.
     */
    fileprivate func positionLayer(_ layer: TiledLayerObject) {
        var layerPos = CGPoint.zero
        switch orientation {
            
        case .orthogonal:
            layerPos.x = -sizeInPoints.width * layerAlignment.anchorPoint.x
            layerPos.y = sizeInPoints.height * layerAlignment.anchorPoint.y
        
            // layer offset
            layerPos.x += layer.offset.x
            layerPos.y -= layer.offset.y
        
        case .isometric:
            // layer offset
            layerPos.x = -sizeInPoints.width * layerAlignment.anchorPoint.x
            layerPos.y = sizeInPoints.height * layerAlignment.anchorPoint.y
            layerPos.x += layer.offset.x
            layerPos.y -= layer.offset.y
            
        case .hexagonal, .staggered:
            layerPos.x = -sizeInPoints.width * layerAlignment.anchorPoint.x
            layerPos.y = sizeInPoints.height * layerAlignment.anchorPoint.y
            
            // layer offset
            layerPos.x += layer.offset.x
            layerPos.y -= layer.offset.y
        }
        
        layer.position = layerPos
    }
    
    /**
     Sort the layers in z based on a starting value (defaults to the current zPosition).
        
     - parameter fromZ: `CGFloat?` optional starting z-positon.
     */
    open func sortLayers(_ fromZ: CGFloat?=nil) {
        let startingZ: CGFloat = (fromZ != nil) ? fromZ! : zPosition
        allLayers().forEach {$0.zPosition = startingZ + (zDeltaForLayers * CGFloat($0.index))}
    }
    
    // MARK: - Tiles
    
    /**
     Return tiles at the given coordinate (all tile layers).
     
     - parameter coord: `CGPoint` coordinate.
     - returns: `[SKTile]` array of tiles.
     */
    open func tilesAt(coord: CGPoint) -> [SKTile] {
        var result: [SKTile] = []
        for layer in tileLayers {
            if let tile = layer.tileAt(coord: coord){
                result.append(tile)
            }
        }
        return result
    }

    /**
     Return tiles at the given coordinate (all tile layers).
     
     - parameter x: `Int` x-coordinate.
     - parameter y: `Int` - y-coordinate.
     - returns: `[SKTile]` array of tiles.
     */
    open func tilesAt(_ x: Int, _ y: Int) -> [SKTile] {
        return tilesAt(coord: CGPoint(x: CGFloat(x), y: CGFloat(y)))
    }
    
    /**
     Returns a tile at the given coordinate from a layer.
     
     - parameter coord: `CGPoint` tile coordinate.
     - parameter name:  `String?` layer name.
     - returns: `SKTile?` tile, or nil.
     */
    open func tileAt(coord: CGPoint, inLayer named: String?) -> SKTile? {
        if let named = named {
            if let layer = getLayer(named: named) as? SKTileLayer {
                return layer.tileAt(coord: coord)
            }
        }
        return nil
    }
    
    /**
     Returns a tile at the given coordinate from a layer.
     
     - parameter x: `Int` tile x-coordinate.
     - parameter y: `Int` tile y-coordinate.
     - parameter named: `String?` layer name.
     - returns: `SKTile?` tile, or nil.
     */
    open func tileAt(_ x: Int, _ y: Int, inLayer named: String?) -> SKTile? {
        return tileAt(coord: CGPoint(x: CGFloat(x), y: CGFloat(y)), inLayer: named)
    }
    
    /**
     Returns tiles with a property of the given type (all tile layers).
     
     - parameter type: `String` type.
     - returns: `[SKTile]` array of tiles.
     */
    open func getTiles(ofType type: String) -> [SKTile] {
        var result: [SKTile] = []
        for layer in tileLayers {
            result += layer.getTiles(ofType: type)
        }
        return result
    }
    
    /**
     Returns tiles matching the given gid (all tile layers).
     
     - parameter type: `Int` tile gid.
     - returns: `[SKTile]` array of tiles.
     */
    open func getTiles(withID id: Int) -> [SKTile] {
        var result: [SKTile] = []
        for layer in tileLayers {
            result += layer.getTiles(withID: id)
        }
        return result
    }
    
    /**
     Returns tiles with a property of the given type & value (all tile layers).
     
     - parameter named: `String` property name.
     - parameter value: `AnyObject` property value.
     - returns: `[SKTile]` array of tiles.
     */
    open func getTilesWithProperty(_ named: String, _ value: AnyObject) -> [SKTile] {
        var result: [SKTile] = []
        for layer in tileLayers {
            result += layer.getTilesWithProperty(named, value as! String as AnyObject)
        }
        return result
    }
    
    /**
     Return tile data with a property of the given type (all tile layers).
     
     - parameter named: `String` property name.
     - returns: `[SKTile]` array of tiles.
     */
    open func getTileData(withProperty named: String) -> [SKTilesetData] {
        return tilesets.flatMap { $0.getTileData(withProperty: named) }
    }
    
    /**
     Return tile data with a property of the given type (all tile layers).
     
     - parameter named: `String` property name.
     - parameter value: `AnyObject` property value.
     - returns: `[SKTile]` array of tiles.
     */
    open func getTileData(_ named: String, _ value: AnyObject) -> [SKTilesetData] {
        return tilesets.flatMap { $0.getTileData(named, value) }
    }
    
    /**
     Returns an array of all animated tile objects.
     
     - returns: `[SKTile]` array of tiles.
     */
    open func getAnimatedTiles() -> [SKTile] {
        return tileLayers.flatMap { $0.getAnimatedTiles() }
    }
    
    /**
     Return the top-most tile at the given coordinate.
     
     - parameter coord: `CGPoint` coordinate.
     - returns: `SKTile?` first tile in layers.
     */
    open func firstTileAt(coord: CGPoint) -> SKTile? {
        for layer in tileLayers.reversed() {
            if layer.visible == true {
                if let tile = layer.tileAt(coord: coord) {
                    return tile
                }
            }
        }
        return nil
    }
    
    // MARK: - Objects
    
    /**
     Return all of the current tile objects.
     
     - returns: `[SKTileObject]` array of objects.
     */
    open func getObjects() -> [SKTileObject] {
        return objectGroups.flatMap { $0.getObjects() }
    }
    
    /**
     Return objects matching a given type.
     
     - parameter type: `String` object type to query.
     - returns: `[SKTileObject]` array of objects.
     */
    open func getObjects(ofType type: String) -> [SKTileObject] {
        return objectGroups.flatMap { $0.getObjects(ofType: type) }
    }
    
    /**
     Return objects matching a given name.
     
     - parameter named: `String` object name to query.
     - returns: `[SKTileObject]` array of objects.
     */
    open func getObjects(_ named: String) -> [SKTileObject] {
        return objectGroups.flatMap { $0.getObjects(named: named) }
    }
    
    // MARK: - Data
    /**
     Returns data for a global tile id.
     
     - parameter gid: `Int` global tile id.
     - returns: `SKTilesetData` tile data, if it exists.
     */
    open func getTileData(_ gid: Int) -> SKTilesetData? {
        for tileset in tilesets {
            if let tileData = tileset.getTileData(gid) {
                return tileData
            }
        }
        return nil
    }
    
    // MARK: - Coordinates
    
    
    /**
     Returns a touch location in negative-y space.
     
     *Position is in converted space*
     
     - parameter point: `CGPoint` scene point.
     - returns: `CGPoint` converted point in layer coordinate system.
     */
    #if os(iOS)
    open func touchLocation(_ touch: UITouch) -> CGPoint {
        return baseLayer.touchLocation(touch)
    }
    #endif
    
    /**
     Returns a mouse event location in negative-y space.
     
     *Position is in converted space*
    
     - parameter point: `CGPoint` scene point.
     - returns: `CGPoint` converted point in layer coordinate system.
     */
    #if os(OSX)
    public func mouseLocation(event: NSEvent) -> CGPoint {
        return baseLayer.mouseLocation(event: event)
    }
    #endif
    
    
    /**
     Returns a positing in negative-y space.
     
     - parameter point: `CGPoint` scene point.
     - returns: `CGPoint` converted point in layer coordinate system.
     */
    open func positionInMap(point: CGPoint) -> CGPoint {
        return convert(point, to: baseLayer).invertedY
    }
    
    // MARK: - Callbacks
    /**
     Called when parser has finished reading the map.
     
     - parameter timeStarted: `Date` render start time.
     - parameter tasks:       `Int`  number of tasks to complete.
     */
    open func didFinishParsing(timeStarted: Date, tasks: Int=0) {
        //if self.delegate != nil { delegate!.didRenderMap(self) }
    }
    
    /**
     Called when parser has finished rendering the map.
     
     - parameter timeStarted: `Date` render start time.
     */
    open func didFinishRendering(timeStarted: Date) {
        // set the z-depth of the baseLayer
        baseLayer.zPosition = lastZPosition + (zDeltaForLayers * 0.5)
        isRendered = true
        // time results
        let timeInterval = Date().timeIntervalSince(timeStarted)
        let timeStamp = String(format: "%.\(String(3))f", timeInterval)        
        print("\n -> Success! tile map \"\(name != nil ? name! : "null")\" rendered in: \(timeStamp)s\n")
        
        // transfer attributes
        if let scene = scene as? SKTiledScene {
            scene.physicsWorld.gravity = gravity
        }
        
        // delegate callbacks
        if self.delegate != nil { delegate!.didRenderMap(self) }
    }
}


// MARK: - Extensions


extension TilemapOrientation {
    
    /// Hint for aligning tiles within each layer.
    public var alignmentHint: CGPoint {
        switch self {
        case .orthogonal:
            return CGPoint(x: 0.5, y: 0.5)
        case .isometric:
            return CGPoint(x: 0.5, y: 0.5)
        case .hexagonal:
            return CGPoint(x: 0.5, y: 0.5)
        case .staggered:
            return CGPoint(x: 0.5, y: 0.5)
        }
    }
}


extension LayerPosition: CustomStringConvertible {
    
    internal var description: String {
        return "\(name): (\(self.anchorPoint.x), \(self.anchorPoint.y))"
    }

    internal var name: String {
        switch self {
        case .bottomLeft: return "Bottom Left"
        case .center: return "Center"
        case .topRight: return "Top Right"
        }
    }
    
    internal var anchorPoint: CGPoint {
        switch self {
        case .bottomLeft: return CGPoint(x: 0, y: 0)
        case .center: return CGPoint(x: 0.5, y: 0.5)
        case .topRight: return CGPoint(x: 1, y: 1)
        }
    }
}


extension SKTilemap {
    
    // convenience properties
    public var width: CGFloat { return size.width }
    public var height: CGFloat { return size.height }
   
    /// Returns the current tile width
    public var tileWidth: CGFloat {
        switch orientation {
        case .staggered:
            return CGFloat(Int(tileSize.width) & ~1)
        default:
            return tileSize.width
        }
    }
    
    /// Returns the current tile height
    public var tileHeight: CGFloat {
        switch orientation {
        case .staggered:
            return CGFloat(Int(tileSize.height) & ~1)
        default:
            return tileSize.height
        }
    }
    
    public var sizeHalved: CGSize { return CGSize(width: size.width / 2, height: size.height / 2)}
    public var tileWidthHalf: CGFloat { return tileWidth / 2 }
    public var tileHeightHalf: CGFloat { return tileHeight / 2 }
    
    // hexagonal/staggered
    public var staggerX: Bool { return (staggeraxis == .x) }
    public var staggerEven: Bool { return staggerindex == .even }
    
    public var sideLengthX: CGFloat { return (staggeraxis == .x) ? CGFloat(hexsidelength) : 0 }
    public var sideLengthY: CGFloat { return (staggeraxis == .y) ? CGFloat(hexsidelength) : 0 }
    
    public var sideOffsetX: CGFloat { return (tileWidth - sideLengthX) / 2 }
    public var sideOffsetY: CGFloat { return (tileHeight - sideLengthY) / 2 }
    
    // coordinate grid values for hex/staggered
    public var columnWidth: CGFloat { return sideOffsetX + sideLengthX }
    public var rowHeight: CGFloat { return sideOffsetY + sideLengthY }
    
    // MARK: - Hexagonal / Staggered methods
    /**
     Returns true if the given x-coordinate represents a staggered column.
     
     - parameter x:  `Int` map x-coordinate.
     - returns: `Bool` column should be staggered.
     */
    internal func doStaggerX(_ x: Int) -> Bool {
        return staggerX && Bool((x & 1) ^ staggerEven.hashValue)
    }
    
    /**
     Returns true if the given y-coordinate represents a staggered row.
     
     - parameter x:  `Int` map y-coordinate.
     - returns: `Bool` row should be staggered.
     */
    internal func doStaggerY(_ y: Int) -> Bool {
        return !staggerX && Bool((y & 1) ^ staggerEven.hashValue)
    }
    
    internal func topLeft(_ x: CGFloat, _ y: CGFloat) -> CGPoint {
        // if the value of y is odd & stagger index is odd
        if (staggerX == false) {
            if Bool((Int(y) & 1) ^ staggerindex.hashValue) {
                return CGPoint(x: x, y: y - 1)
            } else {
                return CGPoint(x: x - 1, y: y - 1)
            }
        } else {
            // if the value of x is odd & stagger index is odd
            if Bool((Int(x) & 1) ^ staggerindex.hashValue) {
                return CGPoint(x: x - 1, y: y)
            } else {
                return CGPoint(x: x - 1, y: y - 1)
            }
        }
    }
            
    internal func topRight(_ x: CGFloat, _ y: CGFloat) -> CGPoint {
        if (staggerX == false) {           
            if Bool((Int(y) & 1) ^ staggerindex.hashValue) {
                return CGPoint(x: x + 1, y: y - 1)
            } else {
                return CGPoint(x: x, y: y - 1)
            }
        } else {
            if Bool((Int(x) & 1) ^ staggerindex.hashValue) {
                return CGPoint(x: x + 1, y: y)
            } else {
                return CGPoint(x: x + 1, y: y - 1)
            }
        }
    }
    
    internal func bottomLeft(_ x: CGFloat, _ y: CGFloat) -> CGPoint {
        if (staggerX == false) {
            if Bool((Int(y) & 1) ^ staggerindex.hashValue) {
                return CGPoint(x: x, y: y + 1)
            } else {
                return CGPoint(x: x - 1, y: y + 1)
            }
        } else {
            if Bool((Int(x) & 1) ^ staggerindex.hashValue) {
                return CGPoint(x: x - 1, y: y + 1)
            } else {
                return CGPoint(x: x - 1, y: y)
            }
        }
    }
    
    internal func bottomRight(_ x: CGFloat, _ y: CGFloat) -> CGPoint {
        if (staggerX == false) {
            if Bool((Int(y) & 1) ^ staggerindex.hashValue) {
                return CGPoint(x: x + 1, y: y + 1)
            } else {
                return CGPoint(x: x, y: y + 1)
            }
        } else {
            if Bool((Int(x) & 1) ^ staggerindex.hashValue) {
                return CGPoint(x: x + 1, y: y + 1)
            } else {
                return CGPoint(x: x + 1, y: y)
            }
        }
    }
    
    override open var description: String {
        let renderSizeDesc = "\(sizeInPoints.width.roundTo(1)) x \(sizeInPoints.height.roundTo(1))"
        let sizeDesc = "\(Int(size.width)) x \(Int(size.height))"
        let tileSizeDesc = "\(Int(tileSize.width)) x \(Int(tileSize.height))"
        return "Map: \(name ?? "(None)"), \(renderSizeDesc): (\(sizeDesc) @ \(tileSizeDesc)): \(tileCount) tiles"
    }
    
    override open var debugDescription: String { return description }
    
    /// Visualize the current grid & bounds.
    public var debugDraw: Bool {
        get {
            return baseLayer.debugDraw
        } set {
            guard newValue != baseLayer.debugDraw else { return }
            baseLayer.debugDraw = newValue
        }
    }
    
    /**
     Output a summary of the current scenes layer data.
     */
    public func debugLayers(reverse: Bool = false) {
        guard (layerCount > 0) else {
            print("# Tilemap \"\(name != nil ? name! : "null")\": 0 Layers")
            return
        }
        
        let largestName = layerNames().max() { (a, b) -> Bool in a.characters.count < b.characters.count }
        
        // format the header
        let tilemapHeaderString = "# Tilemap \"\(name != nil ? name! : "null")\": \(tileCount) Tiles: \(layerCount) Layers"
        let filled = String(repeating: "-", count: tilemapHeaderString.characters.count)
        print("\n\(tilemapHeaderString)\n\(filled)")
        
        // create an array of layers to output
        let layersToPrint = (reverse == true) ? allLayers().reversed() : allLayers()
        
        for layer in layersToPrint {
            let layerName = layer.name!
            let nameString = "\"\(layerName)\""
            
            // format the layer index
            let indexString = "\(layer.index): ".zfill(length: 3, pattern: " ", padLeft: false)
            
            // format the layer name
            let layerNameString = "\(layer.layerType.stringValue.capitalized.zfill(length: 7, pattern: " ", padLeft: false)) \(nameString.zfill(length: largestName!.characters.count + 3, pattern: " ", padLeft: false))"
            let positionString = "pos: \(layer.position.roundTo(1)), size: \(layer.sizeInPoints.roundTo(1))"
            let offsetString = "offset: \(layer.offset.roundTo(1)), anc: \(layer.anchorPoint.roundTo()), z: \(Int(layer.zPosition))"

            let layerOutput = "\(indexString) \(layerNameString) \(positionString),  \(offsetString)"
            print(layerOutput)
        }
        
        print("\n")
    }
}


/**
 Default implementations of callbacks.
 */
extension SKTilemapDelegate {
    public func didBeginParsing(_ tilemap: SKTilemap) {}
    public func didAddTileset(_ tileset: SKTileset) {}
    public func didAddLayer(_ layer: TiledLayerObject) {}
    public func didReadMap(_ tilemap: SKTilemap) {}
    public func didRenderMap(_ tilemap: SKTilemap) {}
}
<|MERGE_RESOLUTION|>--- conflicted
+++ resolved
@@ -236,14 +236,6 @@
         }
     }
 
-    /// Crop the tilemap at the map edges.
-    open var cropAtBoundary: Bool = false {
-        didSet {
-            if let currentMask = maskNode { currentMask.removeFromParent() }
-            maskNode = (cropAtBoundary == true) ? SKSpriteNode(color: SKColor.black, size: self.renderSize) : nil
-        }
-    }
-
     /** 
     The tile map default base layer, used for displaying the current grid, getting coordinates, etc.
     */
@@ -304,16 +296,12 @@
     
     /// Rendered size of the map.
     open var renderSize: CGSize {
-<<<<<<< HEAD
-        return CGSize(width: sizeInPoints.width * xScale, height: sizeInPoints.height * yScale)
-=======
         // tilesets with larger tile sizes extend render size.
         //var heightPadded = tilesets.map { ($0.tileSize.height + ($0.tileOffset.y) * -1) }.max() ?? 0
         var heightPadded = tilesets.map { $0.tileSize.height + $0.tileOffset.y }.max() ?? 0
         heightPadded = heightPadded - tileSize.height
         let scaledSize = CGSize(width: sizeInPoints.width * xScale, height: sizeInPoints.height * yScale)
         return CGSize(width: scaledSize.width, height: scaledSize.height + heightPadded)
->>>>>>> d5ff8941
     }
     
     // used to align the layers within the tile map
