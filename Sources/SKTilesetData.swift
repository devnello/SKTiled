--- conflicted
+++ resolved
@@ -23,12 +23,6 @@
 
 
 /**
-<<<<<<< HEAD
- The `SKTilesetData` object stores data for a single tileset tile, referencing the
- tile texture, animation frames (for animated tiles) as well as tile flip flags.
- 
- Also includes pathfinding properties for tile accessibility, and graph node weight.
-=======
  A structure representing a tile collision shape.
 
  - parameter points:  `[CGPoint]` frame duration.
@@ -53,7 +47,6 @@
  The `SKTilesetData` object stores data for a single tileset tile, referencing the tile texture, animation frames (for animated tiles) as well as tile flip flags.
 
  Also includes navigation properties for tile accessability, and graph node weight.
->>>>>>> e1e5a80d
 */
 public class SKTilesetData: SKTiledObject {
 
