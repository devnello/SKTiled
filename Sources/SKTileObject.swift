//
//  SKTileObject.swift
//  SKTiled
//
//  Created by Michael Fessenden on 3/21/16.
//  Copyright © 2016 Michael Fessenden. All rights reserved.
//

import SpriteKit

/** 
 Describes the `SKTileObject` shape type.
 
 - rectangle:  rectangular shape
 - ellipse:    circular shape
 - polygon:    closed polygon
 - polyline:   open polygon
 */
public enum SKObjectType: String {
    case rectangle
    case ellipse
    case polygon
    case polyline
}


/**
 Represents the object's physics body type.
 
 - `none`:      object has no physics properties.
 - `dynamic`:   object is an active physics body.
 - `collision`: object is a passive physics body.
 */
public enum CollisionType {
    case none
    case dynamic
    case collision
}


/**
 Label description orientation.

 - `above`: labels are rendered above the object.
 - `below`: labels are rendered below the object.
 */
internal enum LabelPosition {
    case above
    case below
}



/**
 Text object attributes.
 */
public struct TextObjectAttributes {
    public var fontName: String = "Arial"
    public var fontSize: CGFloat = 16
    public var fontColor: SKColor = .black
    public var alignment: TextAlignment = TextAlignment()
    
    public var wrap: Bool = true
    public var isBold: Bool = false
    public var isItalic: Bool = false
    public var isUnderline: Bool = false
    public var isStrikeout: Bool = false
    public var renderQuality: CGFloat = 8
    
    public init() {}
    
    public init(font: String, size: CGFloat, color: SKColor = .black) {
        fontName = font
        fontSize = size
        fontColor = color
    }
    
    public struct TextAlignment {
        var horizontal: HoriztonalAlignment = .left
        var vertical: VerticalAlignment = .top
        
        enum HoriztonalAlignment: String {
            case left
            case center
            case right
        }
        
        enum VerticalAlignment: String {
            case top
            case center
            case bottom
        }
    }
}

/**
 The `SKTileObject` object represents a Tiled object type (rectangle, ellipse, polygon & polyline).
 
 When the object is created, points can be added either with an array of `CGPoint` objects, or a string. In order to render the object, the `SKTileObject.getVertices()` method is called, which returns the points that make up the shape.
 */
open class SKTileObject: SKShapeNode, SKTiledObject {

    weak open var layer: SKObjectGroup!                     // layer parent, assigned on add
    open var uuid: String = UUID().uuidString               // unique id
    open var id: Int = 0                                    // object id
    open var gid: Int!                                      // tile gid
    open var type: String!                                  // object type
    
    internal var alignment: Alignment = .bottomLeft         // object alignment
    internal var objectType: SKObjectType = .rectangle      // shape type
    internal var points: [CGPoint] = []                     // points that describe the object's shape
    internal var tile: SKTile? = nil                        // optional tile
    
    
    open var size: CGSize = CGSize.zero
    open var properties: [String: String] = [:]             // custom properties
    open var ignoreProperties: Bool = false                 // ignore custom properties
    internal var physicsType: CollisionType = .none         // physics collision type
    
    open var textAttributes: TextObjectAttributes!          // text object attributes
    open var renderQuality: CGFloat = 8 {                   // text object render quality
        didSet {
            guard (renderQuality != oldValue),
                renderQuality <= 16 else {
                return
            }
            
            textAttributes?.renderQuality = renderQuality
            drawObject()
        }
    }
    
    /// Text object attributes
    open var text: String! {
        didSet {
            guard text != oldValue else { return }
            drawObject()
        }
    }
    
    /// Object opacity
    open var opacity: CGFloat {
        get {
            return self.alpha
        }
        set {
            self.alpha = newValue
        }
    }
    
    /// Object visibility
    open var visible: Bool {
        get {
            return !self.isHidden
        }
        set {
            self.isHidden = !newValue
        }
    }
    
    /// Returns the bounding box of the shape.
    open var boundingRect: CGRect {
        return CGRect(x: 0, y: 0, width: size.width, height: -size.height)
    }
    
    /// Returns the object anchor point (based on the current map's tile size).
    open var anchorPoint: CGPoint {
        guard let layer = layer else { return .zero }
        
        if (gid != nil) {
            let tileAlignmentX = layer.tilemap.tileWidthHalf
            let tileAlignmentY = layer.tilemap.tileHeightHalf
            return CGPoint(x: tileAlignmentX, y: tileAlignmentY)
        }
        return boundingRect.center
    }
    
    /// Signifies that this object is a text or tile object.
    open var isRenderableType: Bool {
        return (gid != nil) || (textAttributes != nil)
    }
    
    /// Signifies that this object is a polygonal type.
    open var isPolyType: Bool {
        return (objectType == .polygon) || (objectType == .polyline)
    }
    
    // MARK: - Init
    /**
     Initialize the object with width & height attributes.
     
     - parameter width:  `CGFloat` object size width.
     - parameter height: `CGFloat` object size height.
     - parameter type:   `SKObjectType` object shape type.
     */
    public init(width: CGFloat, height: CGFloat, type: SKObjectType = .rectangle){
        super.init()
        
        // Rectangular and ellipse objects get initial points.
        if (width > 0) && (height > 0) {
            points = [CGPoint(x: 0, y: 0),
                      CGPoint(x: width, y: 0),
                      CGPoint(x: width, y: height),
                      CGPoint(x: 0, y: height)
            ]
        }
        
        self.objectType = type
        self.size = CGSize(width: width, height: height)
        drawObject()
    }
    
    public init?(attributes: [String: String]) {
        // required attributes
        guard let objectID = attributes["id"],
                let xcoord = attributes["x"],
                let ycoord = attributes["y"] else { return nil }
        
        id = Int(objectID)!
        super.init()
        
        let startPosition = CGPoint(x: CGFloat(Double(xcoord)!), y: CGFloat(Double(ycoord)!))
        position = startPosition
        
        if let objectName = attributes["name"] {
            self.name = objectName
        }
        
        // size properties
        var width: CGFloat = 0
        var height: CGFloat = 0
        
        if let objectWidth = attributes["width"] {            
            width = CGFloat(Double(objectWidth)!)
        }
        
        if let objectHeight = attributes["height"] {
            height = CGFloat(Double(objectHeight)!)
        }
        
        if let objType = attributes["type"] {
            type = objType
        }
        
        if let objGID = attributes["gid"] {
            gid = Int(objGID)!
        }
        
        // Rectangular and ellipse objects need initial points.
        if (width > 0) && (height > 0) {
            points = [CGPoint(x: 0, y: 0),
                      CGPoint(x: width, y: 0),
                      CGPoint(x: width, y: height),
                      CGPoint(x: 0, y: height)
                    ]
        }
        
        self.size = CGSize(width: width, height: height)
        
        // object rotation
        if let degreesValue = attributes["rotation"] {
            
            if let doubleVal = Double(degreesValue) {
                let radiansValue = CGFloat(doubleVal).radians()
                self.zRotation = -radiansValue
            }
        }
    }
    
    /**
     Initialize the object with tile gid & object group.
     
     - parameter tileID: `Int` tile id.
     - parameter layer:  `SKObjectGroup` object group.
     */
    public init(gid: Int, layer: SKObjectGroup){
        super.init()
        self.gid = gid
        self.layer = layer
        drawObject()
    }
    
    required public init?(coder aDecoder: NSCoder) {
        fatalError("init(coder:) has not been implemented")
    }
    
    // MARK: - Drawing
    /**
     Set the fill & stroke colors (with optional alpha component for the fill)
     
     - parameter color: `SKColor` fill & stroke color.
     - parameter alpha: `CGFloat` alpha component for fill.
     */
    open func setColor(color: SKColor, withAlpha alpha: CGFloat=0.35, redraw: Bool=true) {
        self.strokeColor = color
        if !(self.objectType == .polyline) && (self.gid == nil) {
            self.fillColor = color.withAlphaComponent(alpha)
        }
        //if redraw == true { drawObject() }
    }
    
    /**
     Set the fill & stroke colors with a hexadecimal string.
     
     - parameter color: `hexString` hex color string.
     - parameter alpha: `CGFloat` alpha component for fill.
     */
    open func setColor(hexString: String, withAlpha alpha: CGFloat=0.35, redraw: Bool=true) {
        self.setColor(color: SKColor(hexString: hexString), withAlpha: alpha, redraw: redraw)
    }
    
    // MARK: - Rendering
    
    /**
     Render the object.
     */
    open func drawObject(debug: Bool = false) {
        
        guard let layer = layer,
            let vertices = getVertices(),
            points.count > 1 else { return }
        
        
        let uiScale: CGFloat = getContentScaleFactor()
        
        // polyline objects should have no fill
        self.fillColor = (self.objectType == .polyline) ? SKColor.clear : self.fillColor
        self.isAntialiased = false //layer.antialiased
        self.lineJoin = .miter
        
        // scale linewidth for smaller objects
        let lwidth = (doubleForKey("lineWidth") != nil) ? CGFloat(doubleForKey("lineWidth")!) : layer.lineWidth
        self.lineWidth = (lwidth / layer.tileHeight < 0.075) ? lwidth : 0.5
        
        // flip the vertex values on the y-value for our coordinate transform.
        // for some odd reason tile objects are flipped in the y-axis already, so ignore the translated
        var translatedVertices: [CGPoint] = (isPolyType == true) ? (gid == nil) ? vertices.map { $0.invertedY } : vertices : (gid == nil) ? vertices.map { $0.invertedY } : vertices

        switch objectType {
                
        case .ellipse:
            var bezPoints: [CGPoint] = []
                
            for (index, point) in translatedVertices.enumerated() {
                let nextIndex = (index < translatedVertices.count - 1) ? index + 1 : 0
                bezPoints.append(lerp(start: point, end: translatedVertices[nextIndex], t: 0.5))
            }

            let bezierData = bezierPath(bezPoints, closed: true, alpha: 0.75)
            self.path = bezierData.path
            
            let controlPoints = bezierData.points
                
            // draw a cage around the curve
            if (layer.orientation == .isometric) {
                let controlPath = polygonPath(translatedVertices)
                let controlShape = SKShapeNode(path: controlPath, centered: false)
                addChild(controlShape)
                controlShape.fillColor = SKColor.clear
                controlShape.strokeColor = self.strokeColor.withAlphaComponent(0.2)
                controlShape.isAntialiased = true
                controlShape.lineWidth = self.lineWidth / 2
            }
            
        default:
            let closedPath: Bool = (self.objectType == .polyline) ? false : true
            self.path = polygonPath(translatedVertices, closed: closedPath)
        }
        
        // draw the first point of poly objects
        if (isPolyType == true) {
            
            childNode(withName: "FIRST_POINT")?.removeFromParent()
            
            if (self.gid == nil) {
 
                // the first-point radius should be larger for thinner (>1.0) line widths
                let anchorRadius = self.lineWidth * 1.2
                let anchor = SKShapeNode(circleOfRadius: anchorRadius)
                anchor.name = "FIRST_POINT"
                addChild(anchor)
                anchor.position = vertices[0].invertedY
                anchor.strokeColor = SKColor.clear
                anchor.fillColor = self.strokeColor
                anchor.isAntialiased = isAntialiased
            }
        }
        
        // if the object has a gid property, render it as a tile
        if let gid = gid {
            guard let tileData = layer.tilemap.getTileData(globalID: gid) else {
                print("ERROR: Tile object \"\(name ?? "null")\" cannot access tile data for id: \(gid)")
                return
            }
            
            // grab size from texture if initializing with a gid
            if (size == CGSize.zero) {
                size = tileData.texture.size()
            }
    
            let tileAttrs = flippedTileFlags(id: UInt32(gid))
                
            // set the tile data flip flags
            tileData.flipHoriz = tileAttrs.hflip
            tileData.flipVert  = tileAttrs.vflip
            tileData.flipDiag  = tileAttrs.dflip
            
            // remove existing tile
            self.tile?.removeFromParent()


            if (tileData.texture != nil) {
                
                childNode(withName: "TILE_OBJECT")?.removeFromParent()
                if let tileSprite = SKTile(data: tileData) {
                    
                    let boundingBox = polygonPath(translatedVertices)
                    let rect = boundingBox.boundingBox
                    
                    tileSprite.name = "TILE_OBJECT"
                    tileSprite.size.width = rect.size.width
                    tileSprite.size.height = rect.size.height
                    addChild(tileSprite)
                    
                    tileSprite.zPosition = zPosition - 1
                    tileSprite.position = rect.center
                    
                    // debug stroke color
                    isAntialiased = false
                    lineWidth = 0.75
                    strokeColor = (debug == false) ? SKColor.clear : layer.gridColor.withAlphaComponent(0.75)
                    fillColor = SKColor.clear
                    tileSprite.runAnimation()
                    
                    self.tile = tileSprite
                }
            }
        }
        
        // render text object as an image and use with a sprite
        if let _ = text {
            // initialize the text attrbutes if none exist
            if (textAttributes == nil) {
                textAttributes = TextObjectAttributes()
            }
            
            // remove the current text object
            childNode(withName: "TEXT_OBJECT")?.removeFromParent()
            
            // create an image to use as a texture
            let image = drawTextObject(withScale: renderQuality)

            strokeColor = (debug == false) ? SKColor.clear : layer.gridColor.withAlphaComponent(0.75)
            fillColor = SKColor.clear
            

            let textTexture = SKTexture(cgImage: image)
            let textSprite = SKSpriteNode(texture: textTexture)
            textSprite.name = "TEXT_OBJECT"
            addChild(textSprite)
            
            // final scaling value depends on the quality factor
            let finalScaleValue: CGFloat = (1 / renderQuality) / uiScale
            textSprite.zPosition = zPosition - 1
            textSprite.setScale(finalScaleValue)
            textSprite.position = self.boundingRect.center
            
        }
    }
    
    /**
<<<<<<< HEAD
     Render with a tile ID.
=======
     Draw the text object. Scale factor is to allow for text to render clearly at higher zoom levels.
     
     - parameter textValue: `String` text string.
     - parameter withScale: `CGFloat` size scale.
     - returns: `CGImage` rendered text image.
>>>>>>> c6790ec9
     */
    open func drawTextObject(withScale: CGFloat=8) -> CGImage {
        
        let uiScale: CGFloat = getContentScaleFactor()
        
        // the object's bounding rect
        let textRect = self.boundingRect
        let scaledRect = textRect * withScale
        
        // need absolute size
        let scaledRectSize = fabs(textRect.size) * withScale
        
        return imageOfSize(scaledRectSize, scale: uiScale) { context, bounds, scale in
            context.saveGState()
            
            // text block style
            let textStyle = NSMutableParagraphStyle()
            
            // text block attributes            
            textStyle.alignment = NSTextAlignment(rawValue: textAttributes.alignment.horizontal.intValue)!
            let textFontAttributes: [String : Any] = [
                    NSFontAttributeName: textAttributes.font,
                    NSForegroundColorAttributeName: textAttributes.fontColor,
                    NSParagraphStyleAttributeName: textStyle,
                    ]
            
            
            // setup vertical alignment
            let fontHeight: CGFloat
            #if os(iOS) || os(tvOS)
            fontHeight = self.text!.boundingRect(with: CGSize(width: bounds.width, height: CGFloat.infinity), options: .usesLineFragmentOrigin, attributes: textFontAttributes, context: nil).height
            #else
            fontHeight = self.text!.boundingRect(with: CGSize(width: bounds.width, height: CGFloat.infinity), options: .usesLineFragmentOrigin, attributes: textFontAttributes).height
            #endif
            
            // vertical alignment
            // center aligned...
            if (textAttributes.alignment.vertical == .center) {
                let adjustedRect: CGRect = CGRect(x: scaledRect.minX, y: scaledRect.minY + (scaledRect.height - fontHeight) / 2, width: scaledRect.width, height: fontHeight)
                #if os(macOS)
                NSRectClip(textRect)
                #endif
                self.text!.draw(in: adjustedRect.offsetBy(dx: 0, dy: 2 * withScale), withAttributes: textFontAttributes)
                
            // top aligned...
            } else if (textAttributes.alignment.vertical == .top) {
                self.text!.draw(in: bounds, withAttributes: textFontAttributes)
            
            // bottom aligned
            } else {
                let adjustedRect: CGRect = CGRect(x: scaledRect.minX, y: scaledRect.minY, width: scaledRect.width, height: fontHeight)
                #if os(macOS)
                NSRectClip(textRect)
                #endif
                self.text!.draw(in: adjustedRect.offsetBy(dx: 0, dy: 2 * withScale), withAttributes: textFontAttributes)
            }
            context.restoreGState()
        }
    }

    // MARK: - Polygon Points
    /**
     Add polygons points.
     
     - parameter points: `[[CGFloat]]` array of coordinates.
     - parameter closed: `Bool` close the object path.
     */
    internal func addPoints(_ coordinates: [[CGFloat]], closed: Bool=true) {
        self.objectType = (closed == true) ? SKObjectType.polygon : SKObjectType.polyline

        // create an array of points from the given coordinates
        points = coordinates.map { CGPoint(x: $0[0], y: $0[1]) }
    }
        
    /**
     Add points from a string.
        
     - parameter points: `String` string of coordinates.
     */
    internal func addPointsWithString(_ points: String) {
        var coordinates: [[CGFloat]] = []
        let pointsArray = points.components(separatedBy: " ")
        for point in pointsArray {
            let coords = point.components(separatedBy: ",").flatMap { x in Double(x) }
            coordinates.append(coords.flatMap { CGFloat($0) })
        }
        addPoints(coordinates)
    }
    
    /**
     Returns the internal `SKTileObject.points` translated into the current map projection.
     
     - returns: `[CGPoint]?` array of points.
     */
    public func getVertices() -> [CGPoint]? {
        guard let layer = layer,
            (points.count > 1) else {
            return nil
        }

        return points.map { point in
            var offset = layer.pixelToScreenCoords(point)
            offset.x -= layer.origin.x
            return offset
        }
    }
    
    /**
     Draw the tile's boundary shape.
     */
    internal func drawBounds() {
        childNode(withName: "BOUNDS")?.removeFromParent()
        
        guard let vertices = getVertices() else { return }
        
        let flippedVertices = (gid == nil) ? vertices.map { $0.invertedY } : vertices
        let renderQuality = (layer != nil) ? layer!.renderQuality : 8
        let highlightColor = (layer != nil) ? layer!.highlightColor : SKColor(hexString: "#ff8fff")
        
        //let vertices = frame.points
        
        // scale vertices
        let scaledVertices = flippedVertices.map { $0 * renderQuality }
        let path = polygonPath(scaledVertices)
        let bounds = SKShapeNode(path: path)
        bounds.name = "BOUNDS"
        let shapeZPos = zPosition + 10
        
        // draw the path
        bounds.isAntialiased = layer.antialiased
        bounds.lineCap = .round
        bounds.lineJoin = .miter
        bounds.miterLimit = 0
        bounds.lineWidth = 0.5 * (renderQuality / 2)
        
        bounds.strokeColor = highlightColor.withAlphaComponent(0.4)
        bounds.fillColor = highlightColor.withAlphaComponent(0.15)  // 0.35
        bounds.zPosition = shapeZPos
        
        
        // anchor point
        let tileHeight = (layer != nil) ? layer.tilemap.tileHeight : 8
        let tileHeightDivisor = (tileHeight <= 16) ? 8 : 16
        let anchorRadius: CGFloat = ((tileHeight / 2) / tileHeightDivisor) * renderQuality
        let anchor = SKShapeNode(circleOfRadius: anchorRadius)
        
        anchor.name = "ANCHOR"
        bounds.addChild(anchor)
        anchor.fillColor = highlightColor.withAlphaComponent(0.2)
        anchor.strokeColor = SKColor.clear
        anchor.zPosition = shapeZPos + 10
        anchor.isAntialiased = layer.antialiased
        
        
        // first point
        let firstPoint = scaledVertices[0]
        let pointShape = SKShapeNode(circleOfRadius: anchorRadius)
        
        pointShape.name = "FIRST_POINT"
        bounds.addChild(pointShape)
        pointShape.fillColor = .orange //highlightColor
        pointShape.strokeColor = SKColor.clear
        pointShape.zPosition = shapeZPos * 15
        pointShape.isAntialiased = layer.antialiased
        
        pointShape.position = firstPoint
        
        addChild(bounds)
        bounds.setScale(1 / renderQuality)
    }
    
    // MARK: - Debugging

    open var showBounds: Bool {
        get {
            return (childNode(withName: "BOUNDS") != nil) ? childNode(withName: "BOUNDS")!.isHidden == false : false
        }
        set {
            childNode(withName: "BOUNDS")?.removeFromParent()
            
            if (newValue == true) {
                
                isHidden = false
                
                // draw the tile boundary shape
                drawBounds()
                
                guard let frameShape = childNode(withName: "BOUNDS") else { return }
                
                let highlightDuration: TimeInterval = (layer != nil) ? layer!.highlightDuration : 0
                
                if (highlightDuration > 0) {
                    let fadeAction = SKAction.fadeOut(withDuration: highlightDuration)
                    frameShape.run(fadeAction, completion: {
                        frameShape.removeFromParent()
                        
                    })
                }
            }
        }
    }

    // MARK: - Callbacks
    open func didBeginRendering(completion: (() -> ())? = nil) {
        if completion != nil { completion!() }
    }
    
    open func didFinishRendering(completion: (() -> ())? = nil) {
        if completion != nil { completion!() }
    }
    
    // MARK: - Dynamics
    
    /**
     Setup physics for the object based on properties set up in Tiled.
     */
    open func setupPhysics() {
        guard let layer = layer else { return }
        guard let objectPath = path else {
            print("Warning: object path not set: \"\(self.name != nil ? self.name! : "null")\"")
            return
        }
        
        
        let tileSizeHalved = layer.tilemap.tileSizeHalved
        
        if let collisionShape = intForKey("collisionShape") {
            switch collisionShape {
            case 0:
                physicsBody = SKPhysicsBody(rectangleOf: tileSizeHalved)
            case 1:
                physicsBody = SKPhysicsBody(circleOfRadius: layer.tilemap.tileWidthHalf)
            default:
                physicsBody = SKPhysicsBody(polygonFrom: objectPath)
        }
        
        } else {
            physicsBody = SKPhysicsBody(polygonFrom: objectPath)
        }

        physicsBody?.isDynamic = (physicsType == .dynamic)
        physicsBody?.affectedByGravity = (physicsType == .dynamic)
        physicsBody?.mass = (doubleForKey("mass") != nil) ? CGFloat(doubleForKey("mass")!) : 1.0
        physicsBody?.friction = (doubleForKey("friction") != nil) ? CGFloat(doubleForKey("friction")!) : 0.2
        physicsBody?.restitution = (doubleForKey("restitution") != nil) ? CGFloat(doubleForKey("restitution")!) : 0.2  // bounciness
    }
}


extension SKTileObject {
    override open var hashValue: Int { return id.hashValue }
    
    /// Tile data description.
    override open var description: String {
        let comma = propertiesString.characters.count > 0 ? ", " : ""
        let objectName = name ?? "null"
        let typeString = (type != nil) ? ", type: \"\(type!)\"" : ""
        let layerDescription = (layer != nil) ? ", Layer: \"\(layer.layerName)\"" : ""
        return "Object ID: \(id), \"\(objectName)\"\(typeString)\(comma)\(propertiesString)\(layerDescription)"
    }
    
    override open var debugDescription: String {
        return "<\(description)>"
    }
}


// Tile animation
extension SKTileObject {
    
    /// Returns true if the object references an animated tile.
    open var isAnimated: Bool {
        if let tile = self.tile {
            return tile.tileData.isAnimated
        }
        return false
    }
    
    /// Signifies that the object is a text object.
    open var isTextObject: Bool {
        return (textAttributes != nil)
    }
    
    /// Signifies that the object is a tile object.
    open var isTileObject: Bool {
        return (gid != nil)
    }
    
    /// Pause/unpause tile animation
    open var pauseAnimation: Bool {
        if let tile = self.tile {
            return tile.pauseAnimation
        }
        return false
    }
    
    /**
     Runs tile animation.
     */
    open func runAnimation() {
        if let tile = self.tile {
            tile.runAnimation()
        }
    }
}


extension TextObjectAttributes {
    #if os(iOS) || os(tvOS)
    public var font: UIFont {
        if let uifont = UIFont(name: fontName, size: fontSize * renderQuality) {
            return uifont
        }
        return UIFont.systemFont(ofSize: fontSize * renderQuality)
    }
    #else
    public var font: NSFont {
        if let nsfont = NSFont(name: fontName, size: fontSize * renderQuality) {
            return nsfont
        }
        return NSFont.systemFont(ofSize: fontSize * renderQuality)
    }
    #endif
}


extension TextObjectAttributes.TextAlignment.HoriztonalAlignment {
    /// Return a integer value for passing to NSTextAlignment.
    #if os(iOS) || os(tvOS)
    public var intValue: Int {
        switch self {
        case .left:
            return 0
        case .right:
            return 1
        case .center:
            return 2
        }
    }
    #else
    public var intValue: UInt {
        switch self {
        case .left:
            return 0
        case .right:
            return 1
        case .center:
            return 2
        }
    }
    #endif
}


extension TextObjectAttributes.TextAlignment.VerticalAlignment {
    /// Return a UInt value for passing to NSTextAlignment.
    #if os(iOS) || os(tvOS)
    public var intValue: Int {
        switch self {
        case .top:
            return 0
        case .center:
            return 1
        case .bottom:
            return 2
        }
    }
    #else
    public var intValue: UInt {
        switch self {
        case .top:
            return 0
        case .center:
            return 1
        case .bottom:
            return 2
        }
    }
    #endif
}<|MERGE_RESOLUTION|>--- conflicted
+++ resolved
@@ -469,15 +469,11 @@
     }
     
     /**
-<<<<<<< HEAD
-     Render with a tile ID.
-=======
      Draw the text object. Scale factor is to allow for text to render clearly at higher zoom levels.
      
      - parameter textValue: `String` text string.
      - parameter withScale: `CGFloat` size scale.
      - returns: `CGImage` rendered text image.
->>>>>>> c6790ec9
      */
     open func drawTextObject(withScale: CGFloat=8) -> CGImage {
         
