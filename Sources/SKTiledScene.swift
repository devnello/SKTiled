--- conflicted
+++ resolved
@@ -18,7 +18,7 @@
  - parameter worldNode:  `SKNode?` world container node.
  - parameter cameraNode: `SKTiledSceneCamera!` scene camera node.
  - parameter tilemap:    `SKTilemap?` tile map node.
-    */
+ */
 public protocol SKTiledSceneDelegate: class {
     /// World container node. Tiled assets are parented to this node.
     var worldNode: SKNode! { get set }
@@ -47,13 +47,11 @@
     /// Custom scene camera.
     open var cameraNode: SKTiledSceneCamera!
     
-<<<<<<< HEAD
-    /// Pathfinding graphs
+    internal var blocked: Bool = true           // lock the scene for cleanup
+    
+    /// pathfinding graphs
     open var graphs: [String : GKGridGraph<SKTiledGraphNode>] = [:]
     
-=======
-    internal var blocked: Bool = true           // lock the scene for cleanup
->>>>>>> 0eeeaf0f
     // MARK: - Init
     /**
      Initialize without a tiled map.
@@ -68,27 +66,20 @@
     required public init?(coder aDecoder: NSCoder) {
         super.init()
     }
-    
+     
     deinit {
         removeAllActions()
         removeAllChildren()
     }
     
-<<<<<<< HEAD
-    override open func sceneDidLoad() {
-        setupWorld()
-    }    
-
-=======
     open func didChange(_ oldSize: CGSize) {
         updateCamera()
     }
         
->>>>>>> 0eeeaf0f
     override open func didMove(to view: SKView) {
         physicsWorld.gravity = CGVector.zero
         physicsWorld.contactDelegate = self
-        
+    
         // set up world node
         worldNode = SKNode()
         addChild(worldNode)
@@ -98,10 +89,10 @@
         cameraNode.addDelegate(self)
         addChild(cameraNode)
         camera = cameraNode
-    }
+    }    
     
     // MARK: - Setup
-    
+
     /**
      Load a named TMX file, with optional tilesets.
      
@@ -119,9 +110,9 @@
         self.tilemap = nil
         
         if let tilemap = load(fromFile: tmxFile, withTilesets: tilesets) {
-            
+        
             backgroundColor = tilemap.backgroundColor ?? SKColor.clear
-            
+        
             // add the tilemap to the world container node.
             worldNode.addChild(tilemap)
             self.tilemap = tilemap
@@ -152,10 +143,10 @@
     open func didBeginParsing(_ tilemap: SKTilemap) {
         // Called when tilemap is instantiated.
     }
-    
+            
     open func didAddTileset(_ tileset: SKTileset) {
         // Called when a tileset has been added.
-    }
+        }
     
     open func didAddLayer(_ layer: TiledLayerObject) {
         // Called when a layer has been added.
@@ -174,7 +165,7 @@
     // MARK: - Updates
     override open func didFinishUpdate() {
         tilemap?.clampPositionForMap()
-    }
+        }
     
     
     override open func update(_ currentTime: TimeInterval) {
@@ -194,7 +185,7 @@
                                        width: viewSize.width, height: viewSize.height)
         }
     }
-}
+    }
 
 
 // setup methods
