#Coordinates

- [Coordinate Conversion](#coordinate-conversion)
- [User Interaction](#user-interaction)
- [Coordinate Offsets & Hints](#coordinate-offsets-amp-hints)

##Coordinate Conversion

SpriteKit uses a coordinate system that is different from Tiled's. In SpriteKit, scenes have an origin at the bottom-left, while Tiled sets the origin at top-left. 

To emulate this, the [`SKTilemap`](Classes/SKTilemap.html) node draws its layers starting at the origin and moving *downwards* into the negative y-space. To accommodate this, each layer type has conversion methods for converting points to coordinates and vice-versa:

```swift
// covert coordinate position to CGPoint
let point = tileLayer.pointForCoordinate(3, 4)

// covert CGPoint to coordinate position
let coord = objectGroup.coordinateForPoint(point)
```


When converting a tile coordinate to screen points, you can also add optional offset values:

```swift
// use CGFloats as offsets
let point = tileLayer.pointForCoordinate(3, 4, offsetX: 4, offsetY: 0)

// use TileOffset 
let point = tileLayer.pointForCoordinate(3, 4, offset: TileOffset.center)
```

###Converting Coordinates from Other Nodes

Use the default `SKNode.convert` method to convert a tile position to another node's coordinate space:

```swift
let playerPosition = worldNode.convert(tilemap.baseLayer.pointForCoordinate(0, 17), from: tilemap.baseLayer)
```

##User Interaction

**SKTiled** also has methods for handling touch events (iOS) and mouse events (macOS):


```swift
// iOS with UITouch
let touchPosition = tileLayer.touchLocation(touch)

// OSX with NSEvent mouse event
let eventPosition = tileLayer.mouseLocation(event: mouseEvent)
```

You can also query coordinates at an event directly:

```swift
// get the coordinate of a touch event
let coord = tileLayer.coordinateAtTouchLocation(touch)


// get the coordinate of a mouse event
let coord = tileLayer.coordinateAtMouseEvent(event: event)
```


It's important to remember that each layer has the ability to independently query a coordinate (which can be different depending on each layer's offset). Querying a point in the parent [`SKTilemap`](Classes/SKTilemap.html) node returns values in the **default base layer**.



##Coordinate Offsets & Hints


The [`TileOffset`](Classes/TileOffset.html) enum represents a hint for placement within each layer type:
    
     TileOffset.center        // returns the center of the tile.    
     TileOffset.top           // returns the top of the tile.
     TileOffset.topLeft       // returns the top left of the tile.
     TileOffset.topRight      // returns the top left of the tile.
     TileOffset.bottom        // returns the bottom of the tile.      
     TileOffset.bottomLeft    // returns the bottom left of the tile.
     TileOffset.bottomRight   // returns the bottom right of the tile.
     TileOffset.left          // returns the left side of the tile.
     TileOffset.right         // returns the right side of the tile.
    

<<<<<<< HEAD
##Converting Coordinates

```swift
let playerPosition = worldNode.convert(tilemap.baseLayer.pointForCoordinate(0, 17), from: tilemap.baseLayer)
```
=======
>>>>>>> 441bb4d3

 Next: [Working with Objects](objects.html) - [Index](Tutorial.html)<|MERGE_RESOLUTION|>--- conflicted
+++ resolved
@@ -82,13 +82,5 @@
      TileOffset.right         // returns the right side of the tile.
     
 
-<<<<<<< HEAD
-##Converting Coordinates
-
-```swift
-let playerPosition = worldNode.convert(tilemap.baseLayer.pointForCoordinate(0, 17), from: tilemap.baseLayer)
-```
-=======
->>>>>>> 441bb4d3
 
  Next: [Working with Objects](objects.html) - [Index](Tutorial.html)