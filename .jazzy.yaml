module: SKTiled
<<<<<<< HEAD
module_version: 1.14
author: Michael Fessenden
author_url: https://github.com/mfessenden
github_url: https://github.com/mfessenden/SKTiled
github_file_prefix: https://github.com/mfessenden/SKTiled/tree/1.14    # url of source file links on server
=======
module_version: 1.15
author: Michael Fessenden
author_url: https://github.com/mfessenden
github_url: https://github.com/mfessenden/SKTiled
github_file_prefix: https://github.com/mfessenden/SKTiled/tree/1.15    # url of source file links on server
>>>>>>> e1e5a80d
root_url: https://mfessenden.github.io/SKTiled                         # absolute url of file location on server
clean: true
skip_undocumented: true
output: docs/jazzy_output
readme: docs/Start.md
docset_icon: images/icon-16x16.png
min_acl: public
skip_undocumented: true
hide_documentation_coverage: true

exclude:
  - "**/*-ObjC.swift"
  - "Sources/SKTiled+Extensions.swift"

copyright: '© 2017 [Michael Fessenden](https://github.com/mfessenden) under [open source license](https://github.com/mfessenden/SKTiled/tree/master/LICENSE).'
swift_version: 3.1

theme: apple

documentation:
  - docs/Tutorial/Coordinates.md
  - docs/Tutorial/Debugging.md
#  - docs/Tutorial/Extending.md
  - docs/Tutorial/GameplayKit.md
  - docs/Tutorial/Getting Started.md
  - docs/Tutorial/Layers.md
  - docs/Tutorial/Objects.md
  - docs/Tutorial/Properties.md
  - docs/Tutorial/Scenes.md
  - docs/Tutorial/Tiles.md
  - docs/Tutorial/Troubleshooting.md

abstract: docs/Sections/*.md

custom_categories:
  - name: Tutorial    # references the section page
    children:
      - Getting Started
      - Scenes
      - Layers
      - Tiles
      - Coordinates
      - Objects
      - Properties
      - GameplayKit
#      - Extending
      - Debugging
      - Troubleshooting

  - name: Protocols
    children:
    - SKTiledObject
    - SKTilemapDelegate
    - SKTiledSceneDelegate

  - name: Class Reference  # references the section page
    children:
    - SKTilemap
    - SKTilemapParser
    - SKTileset
    - SKTilesetData
    - TiledLayerObject
    - SKTileLayer
    - SKObjectGroup
    - SKImageLayer
    - SKGroupLayer
    - SKTile
    - SKTileObject
    - SKTiledScene
    - SKTiledSceneCamera

  - name: Other
    children:
    - TilemapOrientation
    - SKObjectType
    - TileOffset
    - CollisionType
    - PhysicsShape
    - SKTiledLayerType<|MERGE_RESOLUTION|>--- conflicted
+++ resolved
@@ -1,17 +1,9 @@
 module: SKTiled
-<<<<<<< HEAD
-module_version: 1.14
-author: Michael Fessenden
-author_url: https://github.com/mfessenden
-github_url: https://github.com/mfessenden/SKTiled
-github_file_prefix: https://github.com/mfessenden/SKTiled/tree/1.14    # url of source file links on server
-=======
 module_version: 1.15
 author: Michael Fessenden
 author_url: https://github.com/mfessenden
 github_url: https://github.com/mfessenden/SKTiled
 github_file_prefix: https://github.com/mfessenden/SKTiled/tree/1.15    # url of source file links on server
->>>>>>> e1e5a80d
 root_url: https://mfessenden.github.io/SKTiled                         # absolute url of file location on server
 clean: true
 skip_undocumented: true
