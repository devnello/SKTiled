--- conflicted
+++ resolved
@@ -13,10 +13,7 @@
 class GameWindowController: NSWindowController, NSWindowDelegate {
     // MARK: Properties
     
-<<<<<<< HEAD
-=======
     // if this value is true, the tilemap was already paused when the window resize began
->>>>>>> c6790ec9
     var isManuallyPaused: Bool = false
     
     var view: SKView {
@@ -33,15 +30,6 @@
     
     func windowWillStartLiveResize(_ notification: Notification) {
         // Pause the scene while the window resizes if the game is active.
-<<<<<<< HEAD
-        print("# [GameWindowController]: willStartLiveResize...")
-        if let scene = view.scene {
-            isManuallyPaused = scene.isPaused
-            scene.isPaused = true
-            if let sceneDelegate = scene as? SKTiledSceneDelegate {
-                if let tilemap = sceneDelegate.tilemap {
-                    tilemap.autoResize = true
-=======
         if let scene = view.scene {
             
             isManuallyPaused = scene.isPaused
@@ -50,7 +38,6 @@
             if let sceneDelegate = scene as? SKTiledSceneDelegate {
                 if let cameraNode = sceneDelegate.cameraNode {
                     ///cameraNode.bounds = view.bounds
->>>>>>> c6790ec9
                 }
             }
         }
@@ -60,17 +47,6 @@
      Tweak the window title bar when the window is resized.
      */
     func windowDidResize(_ notification: Notification) {
-<<<<<<< HEAD
-        let viewSize = view.bounds.size
-        if let scene = view.scene {
-            scene.size = viewSize
-            
-            if let sceneDelegate = scene as? SKTiledSceneDelegate {
-                if let cameraNode = sceneDelegate.cameraNode {
-                    cameraNode.fitToView(newSize: viewSize)
-                }
-            }
-=======
         if let scene = view.scene {
             scene.size = view.bounds.size
             
@@ -91,25 +67,11 @@
             if let _ = window!.contentViewController as? GameViewController {
                 //controller.updateWindowTitle(withString: wintitle)
             }
->>>>>>> c6790ec9
         }
     }
     
     func windowDidEndLiveResize(_ notification: Notification) {
         // Un-pause the scene when the window stops resizing if the game is active.
-<<<<<<< HEAD
-        print("# [GameWindowController]: windowDidEndLiveResize...")
-        if let scene = view.scene  {
-            //scene.size = view.bounds.size
-            scene.isPaused = isManuallyPaused
-            if let sceneDelegate = scene as? SKTiledSceneDelegate {
-                if let tilemap = sceneDelegate.tilemap {
-                    //tilemap.isPaused = false
-                    tilemap.autoResize = false
-                }
-                if let cameraNode = sceneDelegate.cameraNode {
-                    cameraNode.fitToView(newSize: view.bounds.size)
-=======
         if let scene = view.scene {
             if let sceneDelegate = scene as? SKTiledSceneDelegate {
                 scene.isPaused = isManuallyPaused
@@ -119,7 +81,6 @@
                     if let camera = sceneDelegate.cameraNode {
                         //camera.fitToView(newSize: scene.size)
                     }
->>>>>>> c6790ec9
                 }
             }
         }
